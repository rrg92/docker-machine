--- conflicted
+++ resolved
@@ -41,23 +41,11 @@
 	CPU            int
 	ISO            string
 	Boot2DockerURL string
-<<<<<<< HEAD
+	CPUS           int
+
+	SSHPassword    string
 	ConfigDriveISO string
 	ConfigDriveURL string
-	CaCertPath     string
-	PrivateKeyPath string
-	SwarmMaster    bool
-	SwarmHost      string
-	SwarmDiscovery string
-	CPUS           int
-	SSHUser        string
-	SSHPassword    string
-	SSHPort        int
-
-	storePath string
-=======
-	CPUS           int
->>>>>>> 1fceba15
 }
 
 func init() {
@@ -124,6 +112,10 @@
 }
 
 func (d *Driver) GetSSHUsername() string {
+	if d.SSHUser == "" {
+		d.SSHUser = "docker"
+	}
+
 	return d.SSHUser
 }
 
@@ -136,13 +128,9 @@
 	d.CPU = flags.Int("vmwarefusion-cpu-count")
 	d.DiskSize = flags.Int("vmwarefusion-disk-size")
 	d.Boot2DockerURL = flags.String("vmwarefusion-boot2docker-url")
-<<<<<<< HEAD
 	d.ConfigDriveURL = flags.String("vmwarefusion-configdrive-url")
-	d.ISO = path.Join(d.storePath, isoFilename)
-	d.ConfigDriveISO = path.Join(d.storePath, isoConfigDrive)
-=======
+	d.ConfigDriveISO = d.ResolveStorePath(isoConfigDrive)
 	d.ISO = d.ResolveStorePath(isoFilename)
->>>>>>> 1fceba15
 	d.SwarmMaster = flags.Bool("swarm-master")
 	d.SwarmHost = flags.String("swarm-host")
 	d.SwarmDiscovery = flags.String("swarm-discovery")
@@ -209,7 +197,7 @@
 	// download cloud-init config drive
 	if d.ConfigDriveURL != "" {
 		log.Infof("Downloading %s from %s", isoConfigDrive, d.ConfigDriveURL)
-		if err := b2dutils.DownloadISO(d.storePath, isoConfigDrive, d.ConfigDriveURL); err != nil {
+		if err := b2dutils.DownloadISO(d.ResolveStorePath("."), isoConfigDrive, d.ConfigDriveURL); err != nil {
 			return err
 		}
 	}
